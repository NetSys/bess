# Disable all implicit Makefile rules
MAKEFLAGS += --no-builtin-rules
.SUFFIXES: ;

CXX ?= g++
PROTOC ?= protoc

VERBOSE ?= 0

DEPDIR ?= .deps
DEPFLAGS = -MT $@ -MMD -MP -MF $(DEPDIR)/$(@:.o=.d)
$(shell mkdir -p $(DEPDIR) >/dev/null)
$(shell mkdir -p $(DEPDIR)/utils >/dev/null)
$(shell mkdir -p $(DEPDIR)/modules >/dev/null)
$(shell mkdir -p $(DEPDIR)/drivers >/dev/null)
$(shell mkdir -p $(DEPDIR)/hooks >/dev/null)

# e.g., 4.9.3 -> 40903
CXXVERSION := $(shell $(CXX) -dumpversion | sed -e 's/\.\([0-9][0-9]\)/\1/g' -e 's/\.\([0-9]\)/0\1/g' -e 's/^[0-9]\{3,4\}$$/&00/')
CXXVERSION_4_8_OR_HIGHER := $(shell expr $(CXXVERSION) \>= 40800)

IS_CLANG := $(word 3, $(shell $(CXX) -dM -E -x c /dev/null | grep __clang__))
ifeq "$(IS_CLANG)" ""
    IS_CLANG := 0
endif

ifeq "$(IS_CLANG)" "0"
    ifeq "$(CXXVERSION_4_8_OR_HIGHER)" "0"
        $(error g++ 4.8 or higher is required)
    endif
endif

RTE_SDK ?= $(abspath ../deps/dpdk-16.07)
RTE_TARGET ?= $(shell uname -m)-native-linuxapp-gcc
DPDK_LIB ?= dpdk

ifneq ($(wildcard $(RTE_SDK)/$(RTE_TARGET)/*),)
    DPDK_INC_DIR = $(RTE_SDK)/$(RTE_TARGET)/include
    DPDK_LIB_DIR = $(RTE_SDK)/$(RTE_TARGET)/lib
else ifneq ($(wildcard $(RTE_SDK)/build/*),)
    # if the user didn't do "make install" for DPDK
    DPDK_INC_DIR = $(RTE_SDK)/build/include
    DPDK_LIB_DIR = $(RTE_SDK)/build/lib
else
    ifeq ($(words $(MAKECMDGOALS)),1)
        ifneq ($(MAKECMDGOALS),clean)
            $(error DPDK is not available. \
                    Make sure $(abspath $(RTE_SDK)) is available and built)
        endif
    endif
endif

CXXFLAGS += -std=gnu++11 -g3 -ggdb3 -Og -march=native \
            -Werror -isystem $(DPDK_INC_DIR) -D_GNU_SOURCE \
            -Wall -Wextra -Wcast-align

<<<<<<< HEAD
PERMISSIVE = -Wno-unused-parameter
=======
PERMISSIVE = -Wno-unused-parameter -Wno-missing-field-initializers \
             -Wno-unused-private-field
>>>>>>> ae1cf96b

# -Wshadow should not be used for g++ 4.x, as it has too many false positives
CXXVERSION_5_OR_HIGHER := $(shell expr $(CXXVERSION) \>= 50000)
ifeq "$(IS_CLANG)" "0"
    ifeq "$(CXXVERSION_5_OR_HIGHER)" "1"
        CXXFLAGS += -Wshadow
    endif
else
    CXXFLAGS += -Wshadow
endif

LDFLAGS += -rdynamic -L$(DPDK_LIB_DIR) -Wl,-rpath=$(DPDK_LIB_DIR) -pthread \
           -static-libstdc++

LIBS += -Wl,-non_shared \
	-Wl,--whole-archive -l$(DPDK_LIB) -Wl,--no-whole-archive \
	-lglog -lgflags -lprotobuf -lgrpc++ -lgrpc \
	-lssl -lcrypto -lunwind -llzma -lpcap -lz \
	-Wl,-call_shared \
	-ldl

ifdef SANITIZE
    CXXFLAGS += -fsanitize=address -fsanitize=undefined -fno-omit-frame-pointer
    LDFLAGS += -fsanitize=address -fsanitize=undefined
endif

ifdef COVERAGE
    # override -Ofast with -Og for better results
    CXXFLAGS += --coverage -Og
    LDFLAGS += --coverage
endif

ifndef DEBUG
    CXXFLAGS += -Ofast -DNDEBUG
endif

-include extra.dpdk.mk
-include extra.mk

PROTO_DIR = ../protobuf
PROTOS = $(wildcard $(PROTO_DIR)/*.proto)
PROTO_SRCS = $(patsubst %.proto,%.pb.cc, $(notdir $(PROTOS)))
PROTO_SRCS += $(patsubst %.proto,%.grpc.pb.cc, $(notdir $(PROTOS)))
PROTO_HEADERS = $(patsubst %.cc,%.h, $(PROTO_SRCS))
PROTOCFLAGS += --proto_path=$(PROTO_DIR) --cpp_out=. --grpc_out=. --plugin=protoc-gen-grpc=`which grpc_cpp_plugin`

ALL_SRCS = $(wildcard *.cc utils/*.cc modules/*.cc drivers/*.cc hooks/*.cc)
HEADERS = $(wildcard *.h utils/*.h modules/*.h drivers/*.h hooks/*.h)

TEST_SRCS = $(filter %_test.cc gtest_main.cc, $(ALL_SRCS))
TEST_OBJS = $(TEST_SRCS:.cc=.o)
TEST_EXEC = $(filter-out gtest_main, $(TEST_OBJS:%.o=%))
TEST_ALL_EXEC = all_test

BENCH_SRCS = $(filter %_bench.cc, $(ALL_SRCS))
BENCH_OBJS = $(BENCH_SRCS:.cc=.o)
BENCH_EXEC = $(BENCH_OBJS:%.o=%)

SRCS = $(filter-out $(TEST_SRCS) $(BENCH_SRCS), $(ALL_SRCS)) $(PROTO_SRCS)
OBJS = $(SRCS:.cc=.o)

EXEC = bessd

GTEST_DIR = /usr/src/gtest

.PHONY: all clean tags cscope tests benchmarks protobuf

all: $(EXEC) tests benchmarks

clean:
	rm -rf $(EXEC) .deps/*.d .deps/*/*.d *_test */*_test *_bench */*_bench \
		*.a *.pb.* *.o */*.o *.gcda *.gcno */*.gcda */*.gcno \
		coverage.info coverage_html

tags:
	@ctags -R *

cscope:
	@rm -f cscope.*
	@find . -name "*.c" -o -name "*.h" > cscope.files
	cscope -b -q -k
	@rm -f cscope.files

tests: $(TEST_OBJS) $(TEST_EXEC) $(TEST_ALL_EXEC)

benchmarks: $(BENCH_OBJS) $(BENCH_EXEC)

protobuf: $(PROTO_SRCS)

# This build wrapper takes 4 parameters:
# $(1): build type (CXX, LD, ...)
# $(2): Make target
# $(3): Make prerequisites
# $(4): command
define BUILD
$(2): $(3)
	$$(eval _TYPE = $$(strip $(1)))
	$$(eval _CMD = $$(strip $(4)))
	@if [ $$(VERBOSE) -eq 0 ]; then \
		printf "%-11s %s\n" "[$$(_TYPE)]" "$$@"; \
	else \
		printf "%-11s %s\n" "[$$(_TYPE)]" "$$(_CMD)"; \
	fi
	@if ! $$(_CMD); then \
		echo "Error: \033[0;31m$$@"; \
		echo "\033[0;33m$$(_CMD)\033[0m"; \
		false; \
	fi
endef

$(eval $(call BUILD, \
	PROTOC, \
	%.pb.cc %.pb.h %.grpc.pb.cc %.grpc.pb.h, \
	$$(PROTO_DIR)/%.proto, \
	$$(PROTOC) $$< $$(PROTOCFLAGS)))

$(eval $(call BUILD, \
	CXX, \
	%.pb.o, \
	%.pb.cc $(DEPDIR)/$$@.d, \
	$$(CXX) -o $$@ -c $$< $$(CXXFLAGS) $$(PERMISSIVE) $$(DEPFLAGS)))

# NOTE: gRPC headers included by bessctl.cc will trigger compiler warning about
# unused parameters. Add -Wno-unused-parameter for this file.
$(eval $(call BUILD, \
	CXX, \
	bessctl.o, \
	bessctl.cc $(PROTO_HEADERS), \
	$$(CXX) -o $$@ -c $$< $$(CXXFLAGS) $$(PERMISSIVE) $$(DEPFLAGS)))

$(eval $(call BUILD, \
	CXX, \
	%.o, \
	%.cc $(PROTO_HEADERS) $(DEPDIR)/$$@.d, \
	$$(CXX) -o $$@ -c $$< $$(CXXFLAGS) $$(DEPFLAGS)))

$(eval $(call BUILD, \
	LD, \
	$$(EXEC), \
	$$(OBJS), \
	$$(CXX) -o $$@ $$^ $$(LDFLAGS) $$(LIBS)))

$(eval $(call BUILD, \
	TEST_CXX, \
	%_test.o, \
	%_test.cc $(DEPDIR)/$$@.d, \
	$$(CXX) -o $$@ -c $$< $$(CXXFLAGS) $$(DEPFLAGS)))

$(eval $(call BUILD, \
	TEST_LD, \
	%_test, \
	%_test.o gtest-all.o gtest_main.o bess.a, \
	$$(CXX) -o $$@ $$^ $$(LDFLAGS) $(LIBS)))

$(eval $(call BUILD, \
	TEST_LD, \
	$$(TEST_ALL_EXEC), \
	$$(TEST_OBJS) gtest-all.o bess.a, \
	$$(CXX) -o $$@ $$^ $$(LDFLAGS) $(LIBS)))

$(eval $(call BUILD, \
	TEST_CXX, \
	gtest-all.o, \
	$$(GTEST_DIR)/src/gtest-all.cc, \
	$$(CXX) -o $$@ -c $$< -I$$(GTEST_DIR) $$(CXXFLAGS) $$(PERMISSIVE) $$(DEPFLAGS)))

$(eval $(call BUILD, \
	BENCH_CXX, \
	%_bench.o, \
	%_bench.cc $(DEPDIR)/$$@.d, \
	$$(CXX) -o $$@ -c $$< $$(CXXFLAGS) $$(DEPFLAGS)))

$(eval $(call BUILD, \
	BENCH_LD, \
	%_bench, \
	%_bench.o %.o bess.a, \
	$$(CXX) -o $$@ $$^ $$(LDFLAGS) -lbenchmark $(LIBS)))

CORE_OBJS = $(filter-out main.o %_bench.o, $(OBJS))

$(eval $(call BUILD, \
	AR, \
	bess.a, \
	$(CORE_OBJS), \
	$$(AR) rcs $$@ $$^))

%.d: ;

.PRECIOUS: %.d $(PROTO_HEADERS)

-include $(patsubst %,$(DEPDIR)/%.d,$(basename $(ALL_SRCS)))<|MERGE_RESOLUTION|>--- conflicted
+++ resolved
@@ -54,12 +54,8 @@
             -Werror -isystem $(DPDK_INC_DIR) -D_GNU_SOURCE \
             -Wall -Wextra -Wcast-align
 
-<<<<<<< HEAD
-PERMISSIVE = -Wno-unused-parameter
-=======
 PERMISSIVE = -Wno-unused-parameter -Wno-missing-field-initializers \
              -Wno-unused-private-field
->>>>>>> ae1cf96b
 
 # -Wshadow should not be used for g++ 4.x, as it has too many false positives
 CXXVERSION_5_OR_HIGHER := $(shell expr $(CXXVERSION) \>= 50000)
