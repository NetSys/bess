--- conflicted
+++ resolved
@@ -4,19 +4,15 @@
 #include <stdint.h>
 
 #include <functional>
+#include <map>
 #include <memory>
-#include <map>
 
 #include <glog/logging.h>
 #include <gtest/gtest_prod.h>
 
 #include "common.h"
-<<<<<<< HEAD
 #include "log.h"
 #include "message.h"
-=======
-#include "snobj.h"
->>>>>>> af4c75f9
 #include "snbuf.h"
 
 typedef uint8_t queue_t;
@@ -65,16 +61,14 @@
   FRIEND_TEST(PortBuilderTest, RegisterPortClassDirectCall);
   FRIEND_TEST(PortBuilderTest, RegisterPortClassMacroCall);
 
-
   PortBuilder(std::function<Port *()> port_generator,
-              const std::string &class_name,
-              const std::string &name_template,
-              const std::string &help_text) :
-      port_generator_(port_generator),
-      class_name_(class_name),
-      name_template_(name_template),
-      help_text_(help_text),
-      initialized_(false) {}
+              const std::string &class_name, const std::string &name_template,
+              const std::string &help_text)
+      : port_generator_(port_generator),
+        class_name_(class_name),
+        name_template_(name_template),
+        help_text_(help_text),
+        initialized_(false) {}
 
   // Returns a new Port object of the type represented by this PortBuilder
   // instance (of type class_name) with the Port instance's name set to the
@@ -89,8 +83,8 @@
   static int DestroyPort(Port *p);
 
   // Generates a name for a new port given the driver name and its template.
-  static std::string GenerateDefaultPortName(const std::string &driver_name,
-                                             const std::string &default_template);
+  static std::string GenerateDefaultPortName(
+      const std::string &driver_name, const std::string &default_template);
 
   // Invokes one-time initialization of the corresponding port class.  Returns
   // true upon success.
@@ -105,42 +99,46 @@
 
   static const std::map<std::string, PortBuilder> &all_port_builders();
 
-  static const std::map<std::string, Port*> &all_ports();
-  
+  static const std::map<std::string, Port *> &all_ports();
+
   const std::string &class_name() const { return class_name_; };
   const std::string &name_template() const { return name_template_; };
   const std::string &help_text() const { return help_text_; };
 
  private:
-
   // To avoid the static initialization ordering problem, this pseudo-getter
   // function contains the real static all_port_builders class variable and
   // returns it, ensuring its construction before use.
-  // 
+  //
   // If reset is true, clears the store of all port builders; to be used for
   // testing and for dynamic loading of "drivers".
-  static std::map<std::string, PortBuilder> &all_port_builders_holder(bool reset = false);
+  static std::map<std::string, PortBuilder> &all_port_builders_holder(
+      bool reset = false);
 
   // A function that emits a new Port object of the type class_name.
-  std::function<Port *()> port_generator_; 
+  std::function<Port *()> port_generator_;
 
   // Tracks all port instances.
-  static std::map<std::string, Port*> all_ports_;
+  static std::map<std::string, Port *> all_ports_;
 
   std::string class_name_;     // The name of this Port class.
   std::string name_template_;  // The port default name prefix.
   std::string help_text_;      // Help text about this port type.
 
-  bool initialized_;  // Has this port class been initialized via InitPortClass()?
+  bool initialized_;  // Has this port class been initialized via
+                      // InitPortClass()?
 };
 
 class Port {
   // overide this section to create a new module -----------------------------
  public:
   Port() = default;
-  virtual ~Port() {};
-
-  virtual struct snobj *Init(struct snobj *arg) { return nullptr; }
+  virtual ~Port(){};
+
+  template <typename T>
+  pb_error_t Init(const T &arg) {
+    return pb_errno(0);
+  }
   virtual void Deinit() {}
 
   // For one-time initialization of the port's "driver" (optional).
@@ -186,7 +184,7 @@
     port_builder_ = port_builder;
   }
 
-  std::string name_; // The name of this port instance.
+  std::string name_;  // The name of this port instance.
 
   // Class-wide spec of this type of port.  Non-owning.
   const PortBuilder *port_builder_;
@@ -215,39 +213,9 @@
   port_stats_t port_stats;
 };
 
-<<<<<<< HEAD
-size_t list_drivers(const Driver **p_arr, size_t arr_size, size_t offset);
-
-const Driver *find_driver(const char *name);
-
-int add_driver(const Driver *driver);
-
-void init_drivers();
-
-size_t list_ports(const Port **p_arr, size_t arr_size, size_t offset);
-Port *find_port(const char *name);
-
-template <typename T>
-Port *create_port(const char *name, const Driver *driver, queue_t num_inc_q,
-                  queue_t num_out_q, size_t size_inc_q, size_t size_out_q,
-                  const char *mac_addr_str, const T &arg, bess::Error *perr);
-
-int destroy_port(Port *p);
-
-void get_port_stats(Port *p, port_stats_t *stats);
-
-void get_queue_stats(Port *p, packet_dir_t dir, queue_t qid,
-                     struct packet_stats *stats);
-
-/* quques == NULL if _all_ queues are being acquired/released */
-int acquire_queues(Port *p, const struct module *m, packet_dir_t dir,
-                   const queue_t *queues, int num_queues);
-void release_queues(Port *p, const struct module *m, packet_dir_t dir,
-                    const queue_t *queues, int num_queues);
-
-=======
->>>>>>> af4c75f9
-#define ADD_DRIVER(_DRIVER, _NAME_TEMPLATE, _HELP) \
-  bool __driver__##_DRIVER = PortBuilder::RegisterPortClass(std::function<Port *()>([]() { return new _DRIVER (); }), #_DRIVER, _NAME_TEMPLATE, _HELP);
+#define ADD_DRIVER(_DRIVER, _NAME_TEMPLATE, _HELP)                       \
+  bool __driver__##_DRIVER = PortBuilder::RegisterPortClass(             \
+      std::function<Port *()>([]() { return new _DRIVER(); }), #_DRIVER, \
+      _NAME_TEMPLATE, _HELP);
 
 #endif