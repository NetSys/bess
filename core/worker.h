--- conflicted
+++ resolved
@@ -40,18 +40,11 @@
   WORKER_FINISHED,
 } worker_status_t;
 
-<<<<<<< HEAD
-struct gate_task {
-  bess::Gate *gate;
-  bess::PacketBatch batch;
-};
 
 namespace bess {
 class Scheduler;
 }  // namespace bess
 
-=======
->>>>>>> ae1cf96b
 class Worker {
  public:
   static const bess::TrafficPolicy kDefaultRootPolicy;
