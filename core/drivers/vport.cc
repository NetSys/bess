#include "vport.h"

#include <fcntl.h>
#include <libgen.h>
#include <sched.h>
#include <unistd.h>

#include <sys/ioctl.h>
#include <sys/stat.h>
#include <sys/wait.h>

#include <rte_config.h>
#include <rte_malloc.h>

#include "../message.h"
<<<<<<< HEAD
#include "../module_msg.pb.h"
#include "../port.h"
=======
#include "../utils/format.h"
>>>>>>> 91cb6961

/* TODO: Unify vport and vport_native */

#define SLOTS_PER_LLRING 256

#define REFILL_LOW 16
#define REFILL_HIGH 32

/* This watermark is to detect congestion and cache bouncing due to
 * head-eating-tail (needs at least 8 slots less then the total ring slots).
 * Not sure how to tune this... */
#define SLOTS_WATERMARK ((SLOTS_PER_LLRING >> 3) * 7) /* 87.5% */

/* Disable (0) single producer/consumer mode for default */
#define SINGLE_P 0
#define SINGLE_C 0

/* We cannot directly use phys_addr_t on 32bit machines,
 * since it may be sizeof(phys_addr_t) != sizeof(void *) */
typedef uintptr_t paddr_t;

static inline int find_next_nonworker_cpu(int cpu) {
  do {
    cpu = (cpu + 1) % sysconf(_SC_NPROCESSORS_ONLN);
  } while (is_worker_core(cpu));
  return cpu;
}

static void refill_tx_bufs(struct llring *r) {
  struct snbuf *pkts[REFILL_HIGH];
  void *objs[REFILL_HIGH];

  int deficit;
  int ret;

  int curr_cnt = llring_count(r);

  if (curr_cnt >= REFILL_LOW)
    return;

  deficit = REFILL_HIGH - curr_cnt;

  ret = snb_alloc_bulk((snb_array_t)pkts, deficit, 0);
  if (ret == 0)
    return;

  for (int i = 0; i < ret; i++)
    objs[i] = (void *)(uintptr_t)snb_to_paddr(pkts[i]);

  ret = llring_mp_enqueue_bulk(r, objs, ret);
  assert(ret == 0);
}

static void drain_sn_to_drv_q(struct llring *q) {
  /* sn_to_drv queues contain physical address of packet buffers */
  for (;;) {
    paddr_t paddr;
    struct snbuf *snb;
    int ret;

    ret = llring_mc_dequeue(q, (void **)&paddr);
    if (ret)
      break;

    snb = paddr_to_snb(paddr);
    if (!snb) {
      LOG(ERROR) << "paddr_to_snb(" << paddr << ") failed";
      continue;
    }

    snb_free(paddr_to_snb(paddr));
  }
}

static void drain_drv_to_sn_q(struct llring *q) {
  /* sn_to_drv queues contain virtual address of packet buffers */
  for (;;) {
    struct snbuf *snb;
    int ret;

    ret = llring_mc_dequeue(q, (void **)&snb);
    if (ret)
      break;

    snb_free(snb);
  }
}

static void reclaim_packets(struct llring *ring) {
  void *objs[MAX_PKT_BURST];
  int ret;

  for (;;) {
    ret = llring_mc_dequeue_burst(ring, objs, MAX_PKT_BURST);
    if (ret == 0)
      break;

    snb_free_bulk((snb_array_t)objs, ret);
  }
}

static struct snobj *docker_container_pid(char *cid, int *container_pid) {
  char buf[1024];

  FILE *fp;

  int ret;
  int exit_code;

  if (!cid)
    return snobj_err(EINVAL,
                     "field 'docker' should be "
                     "a containder ID or name in string");

  ret = snprintf(buf, static_cast<int>(sizeof(buf)),
                 "docker inspect --format '{{.State.Pid}}' "
                 "%s 2>&1",
                 cid);
  if (ret >= static_cast<int>(sizeof(buf)))
    return snobj_err(EINVAL,
                     "The specified Docker "
                     "container ID or name is too long");

  fp = popen(buf, "r");
  if (!fp)
    return snobj_err_details(
        ESRCH, snobj_str_fmt("popen() errno=%d (%s)", errno, strerror(errno)),
        "Command 'docker' is not available. "
        "(not installed?)");

  ret = fread(buf, 1, sizeof(buf) - 1, fp);
  if (ret == 0)
    return snobj_err(ENOENT,
                     "Cannot find the PID of "
                     "container %s",
                     cid);

  buf[ret] = '\0';

  ret = pclose(fp);
  exit_code = WEXITSTATUS(ret);

  if (exit_code != 0 || sscanf(buf, "%d", container_pid) == 0) {
    struct snobj *details = snobj_map();

    snobj_map_set(details, "exit_code", snobj_int(exit_code));
    snobj_map_set(details, "docker_err", snobj_str(buf));

    return snobj_err_details(ESRCH, details,
                             "Cannot find the PID of container %s", cid);
  }

  return nullptr;
}

static pb_error_t docker_container_pid(const std::string &cid,
                                       int *container_pid) {
  char buf[1024];

  FILE *fp;

  int ret;
  int exit_code;

  if (cid.length() == 0)
    return pb_error(EINVAL,
                    "field 'docker' should be "
                    "a containder ID or name in string");

  ret = snprintf(buf, static_cast<int>(sizeof(buf)),
                 "docker inspect --format '{{.State.Pid}}' "
                 "%s 2>&1",
                 cid.c_str());
  if (ret >= static_cast<int>(sizeof(buf)))
    return pb_error(EINVAL,
                    "The specified Docker "
                    "container ID or name is too long");

  fp = popen(buf, "r");
  if (!fp) {
    const std::string details =
        bess::utils::Format("popen() errno=%d (%s)", errno, strerror(errno));

    return pb_error_details(
        ESRCH, details.c_str(),
        "Command 'docker' is not available. (not installed?)");
  }

  ret = fread(buf, 1, sizeof(buf) - 1, fp);
  if (ret == 0)
    return pb_error(ENOENT,
                    "Cannot find the PID of "
                    "container %s",
                    cid.c_str());

  buf[ret] = '\0';

  ret = pclose(fp);
  exit_code = WEXITSTATUS(ret);

  if (exit_code != 0 || sscanf(buf, "%d", container_pid) == 0) {
    // TODO(clan): Need to fully replicate the map in details
    // snobj_map_set(details, "exit_code", snobj_int(exit_code));
    // snobj_map_set(details, "docker_err", snobj_str(buf));

    return pb_error_details(ESRCH, buf, "Cannot find the PID of container %s",
                            cid.c_str());
  }

  return pb_errno(0);
}

<<<<<<< HEAD
class VPort : public Port {
 public:
  virtual void InitDriver();

  pb_error_t InitPb(const bess::pb::VPortArg &arg);
  struct snobj *Init(struct snobj *conf);
  void DeInit();

  int RecvPackets(queue_t qid, snb_array_t pkts, int max_cnt);
  int SendPackets(queue_t qid, snb_array_t pkts, int cnt);

 private:
  void FreeBar();
  void *AllocBar(struct tx_queue_opts *txq_opts,
                 struct rx_queue_opts *rxq_opts);
  int SetIPAddrSingle(const std::string &ip_addr);
  pb_error_t SetIPAddr(const bess::pb::VPortArg &arg);
  struct snobj *SetIPAddr(struct snobj *arg);

  int fd_ = {};

  char ifname_[IFNAMSIZ] = {}; /* could be different from Name() */
  void *bar_ = {};

  struct queue inc_qs_[MAX_QUEUES_PER_DIR];
  struct queue out_qs_[MAX_QUEUES_PER_DIR];

  struct sn_ioc_queue_mapping map_ = {};

  int netns_fd_ = {};
  int container_pid_ = {};
};

=======
>>>>>>> 91cb6961
static int next_cpu;

/* Free an allocated bar, freeing resources in the queues */
void VPort::FreeBar() {
  int i;
  struct sn_conf_space *conf = static_cast<struct sn_conf_space *>(bar_);

  for (i = 0; i < conf->num_txq; i++) {
    drain_drv_to_sn_q(inc_qs_[i].drv_to_sn);
    drain_sn_to_drv_q(inc_qs_[i].sn_to_drv);
  }

  for (i = 0; i < conf->num_rxq; i++) {
    drain_drv_to_sn_q(inc_qs_[i].drv_to_sn);
    drain_sn_to_drv_q(inc_qs_[i].sn_to_drv);
  }

  rte_free(bar_);
}

void *VPort::AllocBar(struct tx_queue_opts *txq_opts,
                      struct rx_queue_opts *rxq_opts) {
  int bytes_per_llring;
  int total_bytes;

  void *bar;
  struct sn_conf_space *conf;
  char *ptr;

  int i;

  bytes_per_llring = llring_bytes_with_slots(SLOTS_PER_LLRING);

  total_bytes = sizeof(struct sn_conf_space);
  total_bytes += num_queues[PACKET_DIR_INC] * 2 * bytes_per_llring;
  total_bytes += num_queues[PACKET_DIR_OUT] *
                 (sizeof(struct sn_rxq_registers) + 2 * bytes_per_llring);

  VLOG(1) << "BAR total_bytes = " << total_bytes;
  bar = rte_zmalloc(nullptr, total_bytes, 0);
  assert(bar);

  conf = reinterpret_cast<struct sn_conf_space *>(bar);

  conf->bar_size = total_bytes;
  conf->netns_fd = netns_fd_;
  conf->container_pid = container_pid_;

  strcpy(conf->ifname, ifname_);

  memcpy(conf->mac_addr, mac_addr, ETH_ALEN);

  conf->num_txq = num_queues[PACKET_DIR_INC];
  conf->num_rxq = num_queues[PACKET_DIR_OUT];
  conf->link_on = 1;
  conf->promisc_on = 1;

  conf->txq_opts = *txq_opts;
  conf->rxq_opts = *rxq_opts;

  ptr = (char *)(conf + 1);

  /* See sn_common.h for the llring usage */

  for (i = 0; i < conf->num_txq; i++) {
    /* Driver -> BESS */
    llring_init((struct llring *)ptr, SLOTS_PER_LLRING, SINGLE_P, SINGLE_C);
    inc_qs_[i].drv_to_sn = (struct llring *)ptr;
    ptr += bytes_per_llring;

    /* BESS -> Driver */
    llring_init((struct llring *)ptr, SLOTS_PER_LLRING, SINGLE_P, SINGLE_C);
    refill_tx_bufs((struct llring *)ptr);
    inc_qs_[i].sn_to_drv = (struct llring *)ptr;
    ptr += bytes_per_llring;
  }

  for (i = 0; i < conf->num_rxq; i++) {
    /* RX queue registers */
    out_qs_[i].rx_regs = (struct sn_rxq_registers *)ptr;
    ptr += sizeof(struct sn_rxq_registers);

    /* Driver -> BESS */
    llring_init((struct llring *)ptr, SLOTS_PER_LLRING, SINGLE_P, SINGLE_C);
    out_qs_[i].drv_to_sn = (struct llring *)ptr;
    ptr += bytes_per_llring;

    /* BESS -> Driver */
    llring_init((struct llring *)ptr, SLOTS_PER_LLRING, SINGLE_P, SINGLE_C);
    out_qs_[i].sn_to_drv = (struct llring *)ptr;
    ptr += bytes_per_llring;
  }

  return bar;
}

void VPort::InitDriver() {
  struct stat buf;

  int ret;

  next_cpu = 0;

  ret = stat("/dev/bess", &buf);
  if (ret < 0) {
    char exec_path[1024];
    char *exec_dir;

    char cmd[2048];

    LOG(INFO) << "vport: BESS kernel module is not loaded. Loading...";

    ret = readlink("/proc/self/exe", exec_path, sizeof(exec_path));
    if (ret == -1 || ret >= static_cast<int>(sizeof(exec_path)))
      return;

    exec_path[ret] = '\0';
    exec_dir = dirname(exec_path);

    sprintf(cmd, "insmod %s/kmod/bess.ko", exec_dir);
    ret = system(cmd);
    if (WEXITSTATUS(ret) != 0) {
      LOG(WARNING) << "Cannot load kernel module " << exec_dir
                   << "/kmod/bess.ko";
    }
  }
}

int VPort::SetIPAddrSingle(const std::string &ip_addr) {
  FILE *fp;

  char buf[1024];

  int ret;
  int exit_code;

  ret = snprintf(buf, sizeof(buf), "ip addr add %s dev %s 2>&1",
                 ip_addr.c_str(), ifname_);
  if (ret >= static_cast<int>(sizeof(buf)))
    return -EINVAL;

  fp = popen(buf, "r");
  if (!fp)
    return -errno;

  ret = pclose(fp);
  exit_code = WEXITSTATUS(ret);
  if (exit_code)
    return -EINVAL;

  return 0;
}

pb_error_t VPort::SetIPAddr(const bess::pb::VPortArg &arg) {
  int child_pid;

  int ret = 0;
  int nspace = 0;

  /* change network namespace if necessary */
  if (container_pid_ || netns_fd_ >= 0) {
    nspace = 1;

    child_pid = fork();
    if (child_pid < 0) {
      return pb_errno(-child_pid);
    }

    if (child_pid == 0) {
      char buf[1024];
      int fd;

      if (container_pid_) {
        sprintf(buf, "/proc/%d/ns/net", container_pid_);
        fd = open(buf, O_RDONLY);
        if (fd < 0) {
          PLOG(ERROR) << "open(/proc/pid/ns/net)";
          exit(errno <= 255 ? errno : ENOMSG);
        }
      } else
        fd = netns_fd_;

      ret = setns(fd, 0);
      if (ret < 0) {
        PLOG(ERROR) << "setns()";
        exit(errno <= 255 ? errno : ENOMSG);
      }
    } else {
      goto wait_child;
    }
  }

  if (arg.ip_addrs_size() > 0) {
    for (int i = 0; i < arg.ip_addrs_size(); ++i) {
      const char *addr = arg.ip_addrs(i).c_str();
      ret = SetIPAddrSingle(addr);
      if (ret < 0) {
        if (nspace) {
          /* it must be the child */
          assert(child_pid == 0);
          exit(errno <= 255 ? errno : ENOMSG);
        } else
          break;
      }
    }
  } else {
    assert(0);
  }

  if (nspace) {
    if (child_pid == 0) {
      if (ret < 0) {
        ret = -ret;
        exit(ret <= 255 ? ret : ENOMSG);
      } else
        exit(0);
    } else {
      int exit_status;

    wait_child:
      ret = waitpid(child_pid, &exit_status, 0);

      if (ret >= 0) {
        assert(ret == child_pid);
        ret = -WEXITSTATUS(exit_status);
      } else
        PLOG(ERROR) << "waitpid()";
    }
  }

  if (ret < 0) {
    return pb_error(-ret,
                    "Failed to set IP addresses "
                    "(incorrect IP address format?)");
  }

  return pb_errno(0);
}

void VPort::DeInit() {
  int ret;

  ret = ioctl(fd_, SN_IOC_RELEASE_HOSTNIC);
  if (ret < 0)
    PLOG(ERROR) << "ioctl(SN_IOC_RELEASE_HOSTNIC)";

  close(fd_);
  FreeBar();
}

pb_error_t VPort::InitPb(const bess::pb::VPortArg &arg) {
  int cpu;
  int rxq;

  int ret;

  pb_error_t err;

  struct tx_queue_opts txq_opts = {};
  struct rx_queue_opts rxq_opts = {};

  fd_ = -1;
  netns_fd_ = -1;
  container_pid_ = 0;

  if (arg.ifname().length() >= IFNAMSIZ) {
    err = pb_error(EINVAL,
                   "Linux interface name should be "
                   "shorter than %d characters",
                   IFNAMSIZ);
    goto fail;
  }

  strcpy(ifname_,
         (arg.ifname().length() == 0) ? name().c_str() : arg.ifname().c_str());

  if (arg.docker().length() > 0) {
    err = docker_container_pid(arg.docker(), &container_pid_);

    if (err.err() != 0)
      goto fail;
  }

  if (arg.container_pid() != -1) {
    if (container_pid_) {
      err = pb_error(EINVAL,
                     "You cannot specify both "
                     "'docker' and 'container_pid'");
      goto fail;
    }
    container_pid_ = arg.container_pid();
  }

  if (arg.netns().length() > 0) {
    if (container_pid_) {
      return pb_error(EINVAL,
                      "You should specify only "
                      "one of 'docker', 'container_pid', "
                      "or 'netns'");
    }
    netns_fd_ = open(arg.netns().c_str(), O_RDONLY);
    if (netns_fd_ < 0) {
      err =
          pb_error(EINVAL, "Invalid network namespace %s", arg.netns().c_str());
      goto fail;
    }
  }

  if (arg.rxq_cpus_size() > 0 &&
      arg.rxq_cpus_size() != num_queues[PACKET_DIR_OUT]) {
    err = pb_error(EINVAL, "Must specify as many cores as rxqs");
    goto fail;
  }

  fd_ = open("/dev/bess", O_RDONLY);
  if (fd_ == -1) {
    err = pb_error(ENODEV, "the kernel module is not loaded");
    goto fail;
  }

  txq_opts.tci = arg.tx_tci();
  txq_opts.outer_tci = arg.tx_outer_tci();
  rxq_opts.loopback = arg.loopback();

  bar_ = AllocBar(&txq_opts, &rxq_opts);

  VLOG(1) << "virt: " << bar_ << ", phys: " << rte_malloc_virt2phy(bar_);
  ret = ioctl(fd_, SN_IOC_CREATE_HOSTNIC, rte_malloc_virt2phy(bar_));
  if (ret < 0) {
    err = pb_errno_details(-ret, "SN_IOC_CREATE_HOSTNIC failure");
    goto fail;
  }

  if (arg.ip_addrs_size() > 0) {
    err = SetIPAddr(arg);

    if (err.err() != 0) {
      DeInit();
      goto fail;
    }
  }

  if (netns_fd_ >= 0) {
    close(netns_fd_);
    netns_fd_ = -1;
  }

  for (cpu = 0; cpu < SN_MAX_CPU; cpu++)
    map_.cpu_to_txq[cpu] = cpu % num_queues[PACKET_DIR_INC];

  if (arg.rxq_cpus_size() > 0) {
    for (rxq = 0; rxq < num_queues[PACKET_DIR_OUT]; rxq++) {
      map_.rxq_to_cpu[rxq] = arg.rxq_cpus(rxq);
    }
  } else {
    for (rxq = 0; rxq < num_queues[PACKET_DIR_OUT]; rxq++) {
      next_cpu = find_next_nonworker_cpu(next_cpu);
      map_.rxq_to_cpu[rxq] = next_cpu;
    }
  }

  ret = ioctl(fd_, SN_IOC_SET_QUEUE_MAPPING, &map_);
  if (ret < 0) {
    PLOG(ERROR) << "ioctl(SN_IOC_SET_QUEUE_MAPPING)";
  }

  return pb_errno(0);

fail:
  if (fd_ >= 0)
    close(fd_);

  if (netns_fd_ >= 0)
    close(netns_fd_);

  return err;
}

struct snobj *VPort::SetIPAddr(struct snobj *arg) {
  int child_pid;

  int ret = 0;
  int nspace = 0;

  if (snobj_type(arg) == TYPE_STR || snobj_type(arg) == TYPE_LIST) {
    if (snobj_type(arg) == TYPE_LIST) {
      if (arg->size == 0)
        goto invalid_type;

      for (size_t i = 0; i < arg->size; i++) {
        struct snobj *addr = snobj_list_get(arg, i);
        if (snobj_type(addr) != TYPE_STR)
          goto invalid_type;
      }
    }
  } else
    goto invalid_type;

  /* change network namespace if necessary */
  if (container_pid_ || netns_fd_ >= 0) {
    nspace = 1;

    child_pid = fork();
    if (child_pid < 0)
      return snobj_errno(-child_pid);

    if (child_pid == 0) {
      char buf[1024];
      int fd;

      if (container_pid_) {
        sprintf(buf, "/proc/%d/ns/net", container_pid_);
        fd = open(buf, O_RDONLY);
        if (fd < 0) {
          PLOG(ERROR) << "open(/proc/pid/ns/net)";
          exit(errno <= 255 ? errno : ENOMSG);
        }
      } else
        fd = netns_fd_;

      ret = setns(fd, 0);
      if (ret < 0) {
        PLOG(ERROR) << "setns()";
        exit(errno <= 255 ? errno : ENOMSG);
      }
    } else
      goto wait_child;
  }

  switch (snobj_type(arg)) {
    case TYPE_STR:
      ret = SetIPAddrSingle(snobj_str_get(arg));
      if (ret < 0) {
        if (nspace) {
          /* it must be the child */
          assert(child_pid == 0);
          exit(errno <= 255 ? errno : ENOMSG);
        }
      }
      break;

    case TYPE_LIST:
      if (!arg->size)
        goto invalid_type;

      for (size_t i = 0; i < arg->size; i++) {
        struct snobj *addr = snobj_list_get(arg, i);

        ret = SetIPAddrSingle(snobj_str_get(addr));
        if (ret < 0) {
          if (nspace) {
            /* it must be the child */
            assert(child_pid == 0);
            exit(errno <= 255 ? errno : ENOMSG);
          } else
            break;
        }
      }

      break;

    default:
      assert(0);
  }

  if (nspace) {
    if (child_pid == 0) {
      if (ret < 0) {
        ret = -ret;
        exit(ret <= 255 ? ret : ENOMSG);
      } else
        exit(0);
    } else {
      int exit_status;

    wait_child:
      ret = waitpid(child_pid, &exit_status, 0);

      if (ret >= 0) {
        assert(ret == child_pid);
        ret = -WEXITSTATUS(exit_status);
      } else {
        PLOG(ERROR) << "waitpid()";
      }
    }
  }

  if (ret < 0)
    return snobj_err(-ret,
                     "Failed to set IP addresses "
                     "(incorrect IP address format?)");

  return nullptr;

invalid_type:
  return snobj_err(EINVAL,
                   "'ip_addr' must be a string or list "
                   "of IPv4/v6 addresses (e.g., '10.0.20.1/24')");
}

struct snobj *VPort::Init(struct snobj *conf) {
  int cpu;
  int rxq;

  int ret;

  struct snobj *cpu_list = nullptr;

  const char *netns;
  const char *ifname;

  struct snobj *err = nullptr;

  struct tx_queue_opts txq_opts = {};
  struct rx_queue_opts rxq_opts = {};

  fd_ = -1;
  netns_fd_ = -1;
  container_pid_ = 0;

  ifname = snobj_eval_str(conf, "ifname");
  if (!ifname)
    ifname = name().c_str();

  if (strlen(ifname) >= IFNAMSIZ) {
    err = snobj_err(EINVAL,
                    "Linux interface name should be "
                    "shorter than %d characters",
                    IFNAMSIZ);
    goto fail;
  }

  strcpy(ifname_, ifname);

  if (snobj_eval_exists(conf, "docker")) {
    err = docker_container_pid(snobj_eval_str(conf, "docker"), &container_pid_);

    if (err)
      goto fail;
  }

  if (snobj_eval_exists(conf, "container_pid")) {
    if (container_pid_) {
      err = snobj_err(EINVAL,
                      "You cannot specify both "
                      "'docker' and 'container_pid'");
      goto fail;
    }

    container_pid_ = snobj_eval_int(conf, "container_pid");
  }

  if ((netns = snobj_eval_str(conf, "netns"))) {
    if (container_pid_)
      return snobj_err(EINVAL,
                       "You should specify only "
                       "one of 'docker', 'container_pid', "
                       "or 'netns'");

    netns_fd_ = open(netns, O_RDONLY);
    if (netns_fd_ < 0) {
      err = snobj_err(EINVAL, "Invalid network namespace %s", netns);
      goto fail;
    }
  }

  if ((cpu_list = snobj_eval(conf, "rxq_cpus")) != nullptr &&
      cpu_list->size != num_queues[PACKET_DIR_OUT]) {
    err = snobj_err(EINVAL, "Must specify as many cores as rxqs");
    goto fail;
  }

  if (snobj_eval_exists(conf, "rxq_cpu") && num_queues[PACKET_DIR_OUT] > 1) {
    err = snobj_err(EINVAL, "Must specify as many cores as rxqs");
    goto fail;
  }

  fd_ = open("/dev/bess", O_RDONLY);
  if (fd_ == -1) {
    err = snobj_err(ENODEV, "the kernel module is not loaded");
    goto fail;
  }

  txq_opts.tci = snobj_eval_uint(conf, "tx_tci");
  txq_opts.outer_tci = snobj_eval_uint(conf, "tx_outer_tci");
  rxq_opts.loopback = snobj_eval_uint(conf, "loopback");

  bar_ = AllocBar(&txq_opts, &rxq_opts);

  VLOG(1) << "virt: " << bar_ << ", phys: " << rte_malloc_virt2phy(bar_);
  ret = ioctl(fd_, SN_IOC_CREATE_HOSTNIC, rte_malloc_virt2phy(bar_));
  if (ret < 0) {
    err = snobj_errno_details(-ret, snobj_str("SN_IOC_CREATE_HOSTNIC failure"));
    goto fail;
  }

  if (snobj_eval_exists(conf, "ip_addr")) {
    err = SetIPAddr(snobj_eval(conf, "ip_addr"));

    if (err) {
      DeInit();
      goto fail;
    }
  }

  if (netns_fd_ >= 0) {
    close(netns_fd_);
    netns_fd_ = -1;
  }

  for (cpu = 0; cpu < SN_MAX_CPU; cpu++)
    map_.cpu_to_txq[cpu] = cpu % num_queues[PACKET_DIR_INC];

  if (cpu_list) {
    for (rxq = 0; rxq < num_queues[PACKET_DIR_OUT]; rxq++) {
      map_.rxq_to_cpu[rxq] = snobj_int_get(snobj_list_get(cpu_list, rxq));
    }
  } else if (snobj_eval_exists(conf, "rxq_cpu")) {
    map_.rxq_to_cpu[0] = snobj_eval_int(conf, "rxq_cpu");
  } else {
    for (rxq = 0; rxq < num_queues[PACKET_DIR_OUT]; rxq++) {
      next_cpu = find_next_nonworker_cpu(next_cpu);
      map_.rxq_to_cpu[rxq] = next_cpu;
    }
  }

  ret = ioctl(fd_, SN_IOC_SET_QUEUE_MAPPING, &map_);
  if (ret < 0) {
    PLOG(ERROR) << "ioctl(SN_IOC_SET_QUEUE_MAPPING)";
  }

  return nullptr;

fail:
  if (fd_ >= 0)
    close(fd_);

  if (netns_fd_ >= 0)
    close(netns_fd_);

  return err;
}

int VPort::RecvPackets(queue_t qid, snb_array_t pkts, int max_cnt) {
  struct queue *tx_queue = &inc_qs_[qid];

  int cnt;
  int i;

  cnt = llring_sc_dequeue_burst(tx_queue->drv_to_sn, (void **)pkts, max_cnt);

  refill_tx_bufs(tx_queue->sn_to_drv);

  for (i = 0; i < cnt; i++) {
    struct snbuf *pkt = pkts[i];
    struct sn_tx_desc *tx_desc;
    uint16_t len;

    tx_desc = (struct sn_tx_desc *)pkt->_scratchpad;
    len = tx_desc->total_len;

    pkt->mbuf.data_off = SNBUF_HEADROOM;
    pkt->mbuf.pkt_len = len;
    pkt->mbuf.data_len = len;

    /* TODO: process sn_tx_metadata */
  }

  return cnt;
}

int VPort::SendPackets(queue_t qid, snb_array_t pkts, int cnt) {
  struct queue *rx_queue = &out_qs_[qid];

  paddr_t paddr[MAX_PKT_BURST];

  int ret;

  reclaim_packets(rx_queue->drv_to_sn);

  for (int i = 0; i < cnt; i++) {
    struct snbuf *snb = pkts[i];

    struct sn_rx_desc *rx_desc;

    rx_desc = (struct sn_rx_desc *)snb->_scratchpad;

    rte_prefetch0(rx_desc);

    paddr[i] = snb_to_paddr(snb);
  }

  for (int i = 0; i < cnt; i++) {
    struct snbuf *snb = pkts[i];
    struct rte_mbuf *mbuf = &snb->mbuf;

    struct sn_rx_desc *rx_desc;

    rx_desc = (struct sn_rx_desc *)snb->_scratchpad;

    rx_desc->total_len = snb_total_len(snb);
    rx_desc->seg_len = snb_head_len(snb);
    rx_desc->seg = snb_dma_addr(snb);
    rx_desc->next = 0;

    rx_desc->meta = {};

    for (struct rte_mbuf *seg = mbuf->next; seg; seg = seg->next) {
      struct sn_rx_desc *next_desc;
      struct snbuf *seg_snb;

      seg_snb = (struct snbuf *)seg;
      next_desc = (struct sn_rx_desc *)seg_snb->_scratchpad;

      next_desc->seg_len = rte_pktmbuf_data_len(seg);
      next_desc->seg = snb_seg_dma_addr(seg);
      next_desc->next = 0;

      rx_desc->next = snb_to_paddr(seg_snb);
      rx_desc = next_desc;
    }
  }

  ret = llring_mp_enqueue_bulk(rx_queue->sn_to_drv, (void **)paddr, cnt);

  if (ret == -LLRING_ERR_NOBUF)
    return 0;

  /* TODO: generic notification architecture */
  if (__sync_bool_compare_and_swap(&rx_queue->rx_regs->irq_disabled, 0, 1)) {
    ret = ioctl(fd_, SN_IOC_KICK_RX, 1 << map_.rxq_to_cpu[qid]);
    if (ret) {
      PLOG(ERROR) << "ioctl(KICK_RX)";
    }
  }

  return cnt;
}

ADD_DRIVER(VPort, "vport", "Virtual port for Linux host")<|MERGE_RESOLUTION|>--- conflicted
+++ resolved
@@ -13,12 +13,7 @@
 #include <rte_malloc.h>
 
 #include "../message.h"
-<<<<<<< HEAD
-#include "../module_msg.pb.h"
-#include "../port.h"
-=======
 #include "../utils/format.h"
->>>>>>> 91cb6961
 
 /* TODO: Unify vport and vport_native */
 
@@ -231,42 +226,6 @@
   return pb_errno(0);
 }
 
-<<<<<<< HEAD
-class VPort : public Port {
- public:
-  virtual void InitDriver();
-
-  pb_error_t InitPb(const bess::pb::VPortArg &arg);
-  struct snobj *Init(struct snobj *conf);
-  void DeInit();
-
-  int RecvPackets(queue_t qid, snb_array_t pkts, int max_cnt);
-  int SendPackets(queue_t qid, snb_array_t pkts, int cnt);
-
- private:
-  void FreeBar();
-  void *AllocBar(struct tx_queue_opts *txq_opts,
-                 struct rx_queue_opts *rxq_opts);
-  int SetIPAddrSingle(const std::string &ip_addr);
-  pb_error_t SetIPAddr(const bess::pb::VPortArg &arg);
-  struct snobj *SetIPAddr(struct snobj *arg);
-
-  int fd_ = {};
-
-  char ifname_[IFNAMSIZ] = {}; /* could be different from Name() */
-  void *bar_ = {};
-
-  struct queue inc_qs_[MAX_QUEUES_PER_DIR];
-  struct queue out_qs_[MAX_QUEUES_PER_DIR];
-
-  struct sn_ioc_queue_mapping map_ = {};
-
-  int netns_fd_ = {};
-  int container_pid_ = {};
-};
-
-=======
->>>>>>> 91cb6961
 static int next_cpu;
 
 /* Free an allocated bar, freeing resources in the queues */
