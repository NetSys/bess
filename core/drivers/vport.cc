#include <fcntl.h>
#include <libgen.h>
#include <sched.h>
#include <unistd.h>

#include <sys/ioctl.h>
#include <sys/stat.h>
#include <sys/wait.h>

#include <rte_config.h>
#include <rte_malloc.h>

#include "../log.h"
#include "../kmod/sn_common.h"
#include "../message.h"
#include "../port.h"

/* TODO: Unify vport and vport_native */

#define SLOTS_PER_LLRING 256

#define REFILL_LOW 16
#define REFILL_HIGH 32

/* This watermark is to detect congestion and cache bouncing due to
 * head-eating-tail (needs at least 8 slots less then the total ring slots).
 * Not sure how to tune this... */
#define SLOTS_WATERMARK ((SLOTS_PER_LLRING >> 3) * 7) /* 87.5% */

/* Disable (0) single producer/consumer mode for default */
#define SINGLE_P 0
#define SINGLE_C 0

/* We cannot directly use phys_addr_t on 32bit machines,
 * since it may be sizeof(phys_addr_t) != sizeof(void *) */
typedef uintptr_t paddr_t;

struct queue {
  union {
    struct sn_rxq_registers *rx_regs;
  };

  struct llring *drv_to_sn;
  struct llring *sn_to_drv;
};

static inline int find_next_nonworker_cpu(int cpu) {
  do {
    cpu = (cpu + 1) % sysconf(_SC_NPROCESSORS_ONLN);
  } while (is_worker_core(cpu));
  return cpu;
}

static void refill_tx_bufs(struct llring *r) {
  struct snbuf *pkts[REFILL_HIGH];
  void *objs[REFILL_HIGH];

  int deficit;
  int ret;

  int curr_cnt = llring_count(r);

  if (curr_cnt >= REFILL_LOW) return;

  deficit = REFILL_HIGH - curr_cnt;

  ret = snb_alloc_bulk((snb_array_t)pkts, deficit, 0);
  if (ret == 0) return;

  for (int i = 0; i < ret; i++)
    objs[i] = (void *)(uintptr_t)snb_to_paddr(pkts[i]);

  ret = llring_mp_enqueue_bulk(r, objs, ret);
  assert(ret == 0);
}

static void drain_sn_to_drv_q(struct llring *q) {
  /* sn_to_drv queues contain physical address of packet buffers */
  for (;;) {
    paddr_t paddr;
    struct snbuf *snb;
    int ret;

    ret = llring_mc_dequeue(q, (void **)&paddr);
    if (ret) break;

    snb = paddr_to_snb(paddr);
    if (!snb) {
      log_err("paddr_to_snb(%" PRIxPTR ") failed\n", paddr);
      continue;
    }

    snb_free(paddr_to_snb(paddr));
  }
}

static void drain_drv_to_sn_q(struct llring *q) {
  /* sn_to_drv queues contain virtual address of packet buffers */
  for (;;) {
    struct snbuf *snb;
    int ret;

    ret = llring_mc_dequeue(q, (void **)&snb);
    if (ret) break;

    snb_free(snb);
  }
}

static void reclaim_packets(struct llring *ring) {
  void *objs[MAX_PKT_BURST];
  int ret;

  for (;;) {
    ret = llring_mc_dequeue_burst(ring, objs, MAX_PKT_BURST);
    if (ret == 0) break;

    snb_free_bulk((snb_array_t)objs, ret);
  }
}

static error_ptr_t docker_container_pid(const std::string &cid,
                                        int *container_pid) {
  char buf[1024];

  FILE *fp;

  int ret;
  int exit_code;

  if (cid.length() == 0)
    return pb_error(EINVAL,
                    "field 'docker' should be "
                    "a containder ID or name in string");

  ret = snprintf(buf, static_cast<int>(sizeof(buf)),
                 "docker inspect --format '{{.State.Pid}}' "
                 "%s 2>&1",
                 cid.c_str());
  if (ret >= static_cast<int>(sizeof(buf)))
    return pb_error(EINVAL,
                    "The specified Docker "
                    "container ID or name is too long");

  fp = popen(buf, "r");
  if (!fp) {
    const std::string details =
        string_format("popen() errno=%d (%s)", errno, strerror(errno));

    return pb_error_details(
        ESRCH, details.c_str(),
        "Command 'docker' is not available. (not installed?)");
  }

  ret = fread(buf, 1, sizeof(buf) - 1, fp);
  if (ret == 0)
    return pb_error(ENOENT,
                    "Cannot find the PID of "
                    "container %s",
                    cid.c_str());

  buf[ret] = '\0';

  ret = pclose(fp);
  exit_code = WEXITSTATUS(ret);

  if (exit_code != 0 || sscanf(buf, "%d", container_pid) == 0) {
    // TODO(clan): Need to fully replicate the map in details
    // snobj_map_set(details, "exit_code", snobj_int(exit_code));
    // snobj_map_set(details, "docker_err", snobj_str(buf));

    return pb_error_details(ESRCH, buf, "Cannot find the PID of container %s",
                            cid.c_str());
  }

  return pb_errno(0);
}

class VPort : public Port {
 public:
  virtual void InitDriver();

  error_ptr_t Init(const bess::VPortArg &arg);
  void DeInit();

  int RecvPackets(queue_t qid, snb_array_t pkts, int max_cnt);
  int SendPackets(queue_t qid, snb_array_t pkts, int cnt);

 private:
  void FreeBar();
  void *AllocBar(struct tx_queue_opts *txq_opts,
                 struct rx_queue_opts *rxq_opts);
  int SetIPAddrSingle(const std::string &ip_addr);
  error_ptr_t SetIPAddr(const bess::VPortArg &arg);

  int fd_ = {0};

  char ifname_[IFNAMSIZ] = {{0}}; /* could be different from Name() */
  void *bar_ = {0};

  struct queue inc_qs_[MAX_QUEUES_PER_DIR];
  struct queue out_qs_[MAX_QUEUES_PER_DIR];

  struct sn_ioc_queue_mapping map_ = {{0}};

  int netns_fd_ = {0};
  int container_pid_ = {0};
};

static int next_cpu;

/* Free an allocated bar, freeing resources in the queues */
void VPort::FreeBar() {
  int i;
  struct sn_conf_space *conf = static_cast<struct sn_conf_space *>(bar_);

  for (i = 0; i < conf->num_txq; i++) {
    drain_drv_to_sn_q(inc_qs_[i].drv_to_sn);
    drain_sn_to_drv_q(inc_qs_[i].sn_to_drv);
  }

  for (i = 0; i < conf->num_rxq; i++) {
    drain_drv_to_sn_q(inc_qs_[i].drv_to_sn);
    drain_sn_to_drv_q(inc_qs_[i].sn_to_drv);
  }

  rte_free(bar_);
}

void *VPort::AllocBar(struct tx_queue_opts *txq_opts,
                      struct rx_queue_opts *rxq_opts) {
  int bytes_per_llring;
  int total_bytes;

  void *bar;
  struct sn_conf_space *conf;
  char *ptr;

  int i;

  bytes_per_llring = llring_bytes_with_slots(SLOTS_PER_LLRING);

  total_bytes = sizeof(struct sn_conf_space);
  total_bytes += num_queues[PACKET_DIR_INC] * 2 * bytes_per_llring;
  total_bytes += num_queues[PACKET_DIR_OUT] *
                 (sizeof(struct sn_rxq_registers) + 2 * bytes_per_llring);

  log_err("total_bytes = %d\n", total_bytes);
  bar = rte_zmalloc(NULL, total_bytes, 0);
  assert(bar);

  /* log_debug("vport_host_sndrv: allocated %dB BAR\n", total_bytes); */

  conf = reinterpret_cast<struct sn_conf_space *>(bar);

  conf->bar_size = total_bytes;
  conf->netns_fd = netns_fd_;
  conf->container_pid = container_pid_;

  strcpy(conf->ifname, ifname_);

  memcpy(conf->mac_addr, mac_addr, ETH_ALEN);

  conf->num_txq = num_queues[PACKET_DIR_INC];
  conf->num_rxq = num_queues[PACKET_DIR_OUT];
  conf->link_on = 1;
  conf->promisc_on = 1;

  conf->txq_opts = *txq_opts;
  conf->rxq_opts = *rxq_opts;

  ptr = (char *)(conf + 1);

  /* See sn_common.h for the llring usage */

  for (i = 0; i < conf->num_txq; i++) {
    /* Driver -> BESS */
    llring_init((struct llring *)ptr, SLOTS_PER_LLRING, SINGLE_P, SINGLE_C);
    inc_qs_[i].drv_to_sn = (struct llring *)ptr;
    ptr += bytes_per_llring;

    /* BESS -> Driver */
    llring_init((struct llring *)ptr, SLOTS_PER_LLRING, SINGLE_P, SINGLE_C);
    refill_tx_bufs((struct llring *)ptr);
    inc_qs_[i].sn_to_drv = (struct llring *)ptr;
    ptr += bytes_per_llring;
  }

  for (i = 0; i < conf->num_rxq; i++) {
    /* RX queue registers */
    out_qs_[i].rx_regs = (struct sn_rxq_registers *)ptr;
    ptr += sizeof(struct sn_rxq_registers);

    /* Driver -> BESS */
    llring_init((struct llring *)ptr, SLOTS_PER_LLRING, SINGLE_P, SINGLE_C);
    out_qs_[i].drv_to_sn = (struct llring *)ptr;
    ptr += bytes_per_llring;

    /* BESS -> Driver */
    llring_init((struct llring *)ptr, SLOTS_PER_LLRING, SINGLE_P, SINGLE_C);
    out_qs_[i].sn_to_drv = (struct llring *)ptr;
    ptr += bytes_per_llring;
  }

  return bar;
}

void VPort::InitDriver() {
  struct stat buf;

  int ret;

  next_cpu = 0;

  ret = stat("/dev/bess", &buf);
  if (ret < 0) {
    char exec_path[1024];
    char *exec_dir;

    char cmd[2048];

    log_notice(
        "vport: BESS kernel module is not loaded. "
        "Loading...\n");

    ret = readlink("/proc/self/exe", exec_path, sizeof(exec_path));
    if (ret == -1 || ret >= static_cast<int>(sizeof(exec_path))) return;

    exec_path[ret] = '\0';
    exec_dir = dirname(exec_path);

    sprintf(cmd, "insmod %s/kmod/bess.ko", exec_dir);
    ret = system(cmd);
    if (WEXITSTATUS(ret) != 0)
      log_err(
          "Warning: cannot load kernel"
          "module %s/kmod/bess.ko\n",
          exec_dir);
  }
}

int VPort::SetIPAddrSingle(const std::string &ip_addr) {
  FILE *fp;

  char buf[1024];

  int ret;
  int exit_code;

  ret = snprintf(buf, sizeof(buf), "ip addr add %s dev %s 2>&1",
                 ip_addr.c_str(), ifname_);
  if (ret >= static_cast<int>(sizeof(buf))) return -EINVAL;

  fp = popen(buf, "r");
  if (!fp) return -errno;

  ret = pclose(fp);
  exit_code = WEXITSTATUS(ret);
  if (exit_code) return -EINVAL;

  return 0;
}

error_ptr_t VPort::SetIPAddr(const bess::VPortArg &arg) {
  int child_pid;

  int ret = 0;
  int nspace = 0;

  /* change network namespace if necessary */
  if (container_pid_ || netns_fd_ >= 0) {
    nspace = 1;

    child_pid = fork();
    if (child_pid < 0) {
      return pb_errno(-child_pid);
    }

    if (child_pid == 0) {
      char buf[1024];
      int fd;

      if (container_pid_) {
        sprintf(buf, "/proc/%d/ns/net", container_pid_);
        fd = open(buf, O_RDONLY);
        if (fd < 0) {
          log_perr("open(/proc/pid/ns/net)");
          exit(errno <= 255 ? errno : ENOMSG);
        }
      } else
        fd = netns_fd_;

      ret = setns(fd, 0);
      if (ret < 0) {
        log_perr("setns()");
        exit(errno <= 255 ? errno : ENOMSG);
      }
    } else
      goto wait_child;
  }

  if (arg.ip_addrs_size() > 0) {
    for (int i = 0; i < arg.ip_addrs_size(); ++i) {
      const char *addr = arg.ip_addrs(i).c_str();
      ret = SetIPAddrSingle(addr);
      if (ret < 0) {
        if (nspace) {
          /* it must be the child */
          assert(child_pid == 0);
          exit(errno <= 255 ? errno : ENOMSG);
        } else
          break;
      }
    }
  } else {
    assert(0);
  }

  if (nspace) {
    if (child_pid == 0) {
      if (ret < 0) {
        ret = -ret;
        exit(ret <= 255 ? ret : ENOMSG);
      } else
        exit(0);
    } else {
      int exit_status;

    wait_child:
      ret = waitpid(child_pid, &exit_status, 0);

      if (ret >= 0) {
        assert(ret == child_pid);
        ret = -WEXITSTATUS(exit_status);
      } else
        log_perr("waitpid()");
    }
  }

  if (ret < 0) {
    return pb_error(-ret,
                    "Failed to set IP addresses "
                    "(incorrect IP address format?)");
  }

  return pb_errno(0);
}

void VPort::DeInit() {
  int ret;

  ret = ioctl(fd_, SN_IOC_RELEASE_HOSTNIC);
  if (ret < 0) log_perr("SN_IOC_RELEASE_HOSTNIC");

  close(fd_);
  FreeBar();
}

error_ptr_t VPort::Init(const bess::VPortArg &arg) {
  int cpu;
  int rxq;

  int ret;

  error_ptr_t err;

  struct tx_queue_opts txq_opts = {0};
  struct rx_queue_opts rxq_opts = {0};

  fd_ = -1;
  netns_fd_ = -1;
  container_pid_ = 0;

<<<<<<< HEAD
  if (arg.ifname().length() >= IFNAMSIZ) {
    err = pb_error(EINVAL,
                   "Linux interface name should be "
                   "shorter than %d characters",
                   IFNAMSIZ);
=======
  ifname = snobj_eval_str(conf, "ifname");
  if (!ifname) ifname = name().c_str();

  if (strlen(ifname) >= IFNAMSIZ) {
    err = snobj_err(EINVAL,
                    "Linux interface name should be "
                    "shorter than %d characters",
                    IFNAMSIZ);
>>>>>>> af4c75f9
    goto fail;
  }

  strcpy(ifname_,
         (arg.ifname().length() == 0) ? Name().c_str() : arg.ifname().c_str());

  if (arg.docker().length() > 0) {
    err = docker_container_pid(arg.docker(), &container_pid_);

    if (err->err() != 0) goto fail;
  }

  if (arg.container_pid() != -1) {
    if (container_pid_) {
      err = pb_error(EINVAL,
                     "You cannot specify both "
                     "'docker' and 'container_pid'");
      goto fail;
    }
    container_pid_ = arg.container_pid();
  }

  if (arg.netns().length() > 0) {
    if (container_pid_) {
      return pb_error(EINVAL,
                      "You should specify only "
                      "one of 'docker', 'container_pid', "
                      "or 'netns'");
    }
    netns_fd_ = open(arg.netns().c_str(), O_RDONLY);
    if (netns_fd_ < 0) {
      err =
          pb_error(EINVAL, "Invalid network namespace %s", arg.netns().c_str());
      goto fail;
    }
  }

  if (arg.rxq_cpus_size() > 0 &&
      arg.rxq_cpus_size() != num_queues[PACKET_DIR_OUT]) {
    err = pb_error(EINVAL, "Must specify as many cores as rxqs");
    goto fail;
  }

  fd_ = open("/dev/bess", O_RDONLY);
  if (fd_ == -1) {
    err = pb_error(ENODEV, "the kernel module is not loaded");
    goto fail;
  }

  txq_opts.tci = arg.tx_tci();
  txq_opts.outer_tci = arg.tx_outer_tci();
  rxq_opts.loopback = arg.loopback();

  bar_ = AllocBar(&txq_opts, &rxq_opts);

  log_err("%p %" PRIx64 "\n", bar_, rte_malloc_virt2phy(bar_));
  ret = ioctl(fd_, SN_IOC_CREATE_HOSTNIC, rte_malloc_virt2phy(bar_));
  if (ret < 0) {
    err = pb_errno_details(-ret, "SN_IOC_CREATE_HOSTNIC failure");
    goto fail;
  }

  if (arg.ip_addrs_size() > 0) {
    err = SetIPAddr(arg);

    if (err->err() != 0) {
      DeInit();
      goto fail;
    }
  }

  if (netns_fd_ >= 0) {
    close(netns_fd_);
    netns_fd_ = -1;
  }

  for (cpu = 0; cpu < SN_MAX_CPU; cpu++)
    map_.cpu_to_txq[cpu] = cpu % num_queues[PACKET_DIR_INC];

  if (arg.rxq_cpus_size() > 0) {
    for (rxq = 0; rxq < num_queues[PACKET_DIR_OUT]; rxq++) {
      map_.rxq_to_cpu[rxq] = arg.rxq_cpus(rxq);
    }
  } else {
    for (rxq = 0; rxq < num_queues[PACKET_DIR_OUT]; rxq++) {
      next_cpu = find_next_nonworker_cpu(next_cpu);
      map_.rxq_to_cpu[rxq] = next_cpu;
    }
  }

  ret = ioctl(fd_, SN_IOC_SET_QUEUE_MAPPING, &map_);
  if (ret < 0) log_perr("ioctl(SN_IOC_SET_QUEUE_MAPPING)");

  return pb_errno(0);

fail:
  if (fd_ >= 0) close(fd_);

  if (netns_fd_ >= 0) close(netns_fd_);

  return err;
}

int VPort::RecvPackets(queue_t qid, snb_array_t pkts, int max_cnt) {
  struct queue *tx_queue = &inc_qs_[qid];

  int cnt;
  int i;

  cnt = llring_sc_dequeue_burst(tx_queue->drv_to_sn, (void **)pkts, max_cnt);

  refill_tx_bufs(tx_queue->sn_to_drv);

  for (i = 0; i < cnt; i++) {
    struct snbuf *pkt = pkts[i];
    struct sn_tx_desc *tx_desc;
    uint16_t len;

    tx_desc = (struct sn_tx_desc *)pkt->_scratchpad;
    len = tx_desc->total_len;

    pkt->mbuf.data_off = SNBUF_HEADROOM;
    pkt->mbuf.pkt_len = len;
    pkt->mbuf.data_len = len;

    /* TODO: process sn_tx_metadata */
  }

  return cnt;
}

int VPort::SendPackets(queue_t qid, snb_array_t pkts, int cnt) {
  struct queue *rx_queue = &out_qs_[qid];

  paddr_t paddr[MAX_PKT_BURST];

  int ret;

  reclaim_packets(rx_queue->drv_to_sn);

  for (int i = 0; i < cnt; i++) {
    struct snbuf *snb = pkts[i];

    struct sn_rx_desc *rx_desc;

    rx_desc = (struct sn_rx_desc *)snb->_scratchpad;

    rte_prefetch0(rx_desc);

    paddr[i] = snb_to_paddr(snb);
  }

  for (int i = 0; i < cnt; i++) {
    struct snbuf *snb = pkts[i];
    struct rte_mbuf *mbuf = &snb->mbuf;

    struct sn_rx_desc *rx_desc;

    rx_desc = (struct sn_rx_desc *)snb->_scratchpad;

    rx_desc->total_len = snb_total_len(snb);
    rx_desc->seg_len = snb_head_len(snb);
    rx_desc->seg = snb_dma_addr(snb);
    rx_desc->next = 0;

    rx_desc->meta = {};

    for (struct rte_mbuf *seg = mbuf->next; seg; seg = seg->next) {
      struct sn_rx_desc *next_desc;
      struct snbuf *seg_snb;

      seg_snb = (struct snbuf *)seg;
      next_desc = (struct sn_rx_desc *)seg_snb->_scratchpad;

      next_desc->seg_len = rte_pktmbuf_data_len(seg);
      next_desc->seg = snb_seg_dma_addr(seg);
      next_desc->next = 0;

      rx_desc->next = snb_to_paddr(seg_snb);
      rx_desc = next_desc;
    }
  }

  ret = llring_mp_enqueue_bulk(rx_queue->sn_to_drv, (void **)paddr, cnt);

  if (ret == -LLRING_ERR_NOBUF) return 0;

  /* TODO: generic notification architecture */
  if (__sync_bool_compare_and_swap(&rx_queue->rx_regs->irq_disabled, 0, 1)) {
    ret = ioctl(fd_, SN_IOC_KICK_RX, 1 << map_.rxq_to_cpu[qid]);
    if (ret) log_perr("ioctl(kick_rx)");
  }

  return cnt;
}

ADD_DRIVER(VPort, "vport", "Virtual port for Linux host")<|MERGE_RESOLUTION|>--- conflicted
+++ resolved
@@ -10,8 +10,8 @@
 #include <rte_config.h>
 #include <rte_malloc.h>
 
+#include "../kmod/sn_common.h"
 #include "../log.h"
-#include "../kmod/sn_common.h"
 #include "../message.h"
 #include "../port.h"
 
@@ -60,12 +60,14 @@
 
   int curr_cnt = llring_count(r);
 
-  if (curr_cnt >= REFILL_LOW) return;
+  if (curr_cnt >= REFILL_LOW)
+    return;
 
   deficit = REFILL_HIGH - curr_cnt;
 
   ret = snb_alloc_bulk((snb_array_t)pkts, deficit, 0);
-  if (ret == 0) return;
+  if (ret == 0)
+    return;
 
   for (int i = 0; i < ret; i++)
     objs[i] = (void *)(uintptr_t)snb_to_paddr(pkts[i]);
@@ -82,7 +84,8 @@
     int ret;
 
     ret = llring_mc_dequeue(q, (void **)&paddr);
-    if (ret) break;
+    if (ret)
+      break;
 
     snb = paddr_to_snb(paddr);
     if (!snb) {
@@ -101,7 +104,8 @@
     int ret;
 
     ret = llring_mc_dequeue(q, (void **)&snb);
-    if (ret) break;
+    if (ret)
+      break;
 
     snb_free(snb);
   }
@@ -113,14 +117,15 @@
 
   for (;;) {
     ret = llring_mc_dequeue_burst(ring, objs, MAX_PKT_BURST);
-    if (ret == 0) break;
+    if (ret == 0)
+      break;
 
     snb_free_bulk((snb_array_t)objs, ret);
   }
 }
 
-static error_ptr_t docker_container_pid(const std::string &cid,
-                                        int *container_pid) {
+static pb_error_t docker_container_pid(const std::string &cid,
+                                       int *container_pid) {
   char buf[1024];
 
   FILE *fp;
@@ -180,7 +185,7 @@
  public:
   virtual void InitDriver();
 
-  error_ptr_t Init(const bess::VPortArg &arg);
+  pb_error_t Init(const bess::VPortArg &arg);
   void DeInit();
 
   int RecvPackets(queue_t qid, snb_array_t pkts, int max_cnt);
@@ -191,7 +196,7 @@
   void *AllocBar(struct tx_queue_opts *txq_opts,
                  struct rx_queue_opts *rxq_opts);
   int SetIPAddrSingle(const std::string &ip_addr);
-  error_ptr_t SetIPAddr(const bess::VPortArg &arg);
+  pb_error_t SetIPAddr(const bess::VPortArg &arg);
 
   int fd_ = {0};
 
@@ -324,7 +329,8 @@
         "Loading...\n");
 
     ret = readlink("/proc/self/exe", exec_path, sizeof(exec_path));
-    if (ret == -1 || ret >= static_cast<int>(sizeof(exec_path))) return;
+    if (ret == -1 || ret >= static_cast<int>(sizeof(exec_path)))
+      return;
 
     exec_path[ret] = '\0';
     exec_dir = dirname(exec_path);
@@ -349,19 +355,22 @@
 
   ret = snprintf(buf, sizeof(buf), "ip addr add %s dev %s 2>&1",
                  ip_addr.c_str(), ifname_);
-  if (ret >= static_cast<int>(sizeof(buf))) return -EINVAL;
+  if (ret >= static_cast<int>(sizeof(buf)))
+    return -EINVAL;
 
   fp = popen(buf, "r");
-  if (!fp) return -errno;
+  if (!fp)
+    return -errno;
 
   ret = pclose(fp);
   exit_code = WEXITSTATUS(ret);
-  if (exit_code) return -EINVAL;
+  if (exit_code)
+    return -EINVAL;
 
   return 0;
 }
 
-error_ptr_t VPort::SetIPAddr(const bess::VPortArg &arg) {
+pb_error_t VPort::SetIPAddr(const bess::VPortArg &arg) {
   int child_pid;
 
   int ret = 0;
@@ -450,19 +459,20 @@
   int ret;
 
   ret = ioctl(fd_, SN_IOC_RELEASE_HOSTNIC);
-  if (ret < 0) log_perr("SN_IOC_RELEASE_HOSTNIC");
+  if (ret < 0)
+    log_perr("SN_IOC_RELEASE_HOSTNIC");
 
   close(fd_);
   FreeBar();
 }
 
-error_ptr_t VPort::Init(const bess::VPortArg &arg) {
+pb_error_t VPort::Init(const bess::VPortArg &arg) {
   int cpu;
   int rxq;
 
   int ret;
 
-  error_ptr_t err;
+  pb_error_t err;
 
   struct tx_queue_opts txq_opts = {0};
   struct rx_queue_opts rxq_opts = {0};
@@ -471,32 +481,22 @@
   netns_fd_ = -1;
   container_pid_ = 0;
 
-<<<<<<< HEAD
   if (arg.ifname().length() >= IFNAMSIZ) {
     err = pb_error(EINVAL,
                    "Linux interface name should be "
                    "shorter than %d characters",
                    IFNAMSIZ);
-=======
-  ifname = snobj_eval_str(conf, "ifname");
-  if (!ifname) ifname = name().c_str();
-
-  if (strlen(ifname) >= IFNAMSIZ) {
-    err = snobj_err(EINVAL,
-                    "Linux interface name should be "
-                    "shorter than %d characters",
-                    IFNAMSIZ);
->>>>>>> af4c75f9
     goto fail;
   }
 
   strcpy(ifname_,
-         (arg.ifname().length() == 0) ? Name().c_str() : arg.ifname().c_str());
+         (arg.ifname().length() == 0) ? name().c_str() : arg.ifname().c_str());
 
   if (arg.docker().length() > 0) {
     err = docker_container_pid(arg.docker(), &container_pid_);
 
-    if (err->err() != 0) goto fail;
+    if (err.err() != 0)
+      goto fail;
   }
 
   if (arg.container_pid() != -1) {
@@ -552,7 +552,7 @@
   if (arg.ip_addrs_size() > 0) {
     err = SetIPAddr(arg);
 
-    if (err->err() != 0) {
+    if (err.err() != 0) {
       DeInit();
       goto fail;
     }
@@ -578,14 +578,17 @@
   }
 
   ret = ioctl(fd_, SN_IOC_SET_QUEUE_MAPPING, &map_);
-  if (ret < 0) log_perr("ioctl(SN_IOC_SET_QUEUE_MAPPING)");
+  if (ret < 0)
+    log_perr("ioctl(SN_IOC_SET_QUEUE_MAPPING)");
 
   return pb_errno(0);
 
 fail:
-  if (fd_ >= 0) close(fd_);
-
-  if (netns_fd_ >= 0) close(netns_fd_);
+  if (fd_ >= 0)
+    close(fd_);
+
+  if (netns_fd_ >= 0)
+    close(netns_fd_);
 
   return err;
 }
@@ -672,12 +675,14 @@
 
   ret = llring_mp_enqueue_bulk(rx_queue->sn_to_drv, (void **)paddr, cnt);
 
-  if (ret == -LLRING_ERR_NOBUF) return 0;
+  if (ret == -LLRING_ERR_NOBUF)
+    return 0;
 
   /* TODO: generic notification architecture */
   if (__sync_bool_compare_and_swap(&rx_queue->rx_regs->irq_disabled, 0, 1)) {
     ret = ioctl(fd_, SN_IOC_KICK_RX, 1 << map_.rxq_to_cpu[qid]);
-    if (ret) log_perr("ioctl(kick_rx)");
+    if (ret)
+      log_perr("ioctl(kick_rx)");
   }
 
   return cnt;
