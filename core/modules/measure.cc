--- conflicted
+++ resolved
@@ -95,13 +95,8 @@
   return r;
 }
 
-<<<<<<< HEAD
 bess::protobuf::ModuleCommandResponse Measure::CommandGetSummary(
-    const google::protobuf::Any &arg) {
-=======
-bess::protobuf::MeasureCommandGetSummaryResponse Measure::CommandGetSummary(
-    const bess::protobuf::MeasureCommandGetSummaryArg &) {
->>>>>>> 4704d0e5
+    const google::protobuf::Any &) {
   uint64_t pkt_total = pkt_cnt_;
   uint64_t byte_total = bytes_cnt_;
   uint64_t bits = (byte_total + pkt_total * 24) * 8;
