--- conflicted
+++ resolved
@@ -28,11 +28,6 @@
 #define TRACK_GATES		1
 #define TCPDUMP_GATES		1
 
-<<<<<<< HEAD
-=======
-#pragma GCC diagnostic ignored "-Wstrict-aliasing"
-
->>>>>>> 19f4c9e6
 #define ACCESS_METADATA(pkt, offset, type) \
 	*(type *)(pkt->_metadata_buf + offset)
 
@@ -102,7 +97,7 @@
 
 static inline int is_active_gate(struct gates *gates, gate_idx_t idx)
 {
-	return idx < gates->curr_size && gates->arr[idx] != NULL;
+	return idx < gates->curr_size && gates->arr && gates->arr[idx] != NULL;
 }
 
 /* This struct is shared across workers */
@@ -111,9 +106,6 @@
 	char *name;
 	const struct mclass *mclass;
 	struct task *tasks[MAX_TASKS_PER_MODULE];
-	uint8_t num_fields;
-	uint8_t field_offsets[MAX_FIELDS_PER_MODULE];
-	metadata_field fields[MAX_FIELDS_PER_MODULE];
 
 	uint8_t num_fields;
 	uint8_t field_offsets[MAX_FIELDS_PER_MODULE];
@@ -147,11 +139,7 @@
 
 static inline uint8_t get_metadata_offset(const struct module *m, int field)
 {
-<<<<<<< HEAD
-	return m->field_offsets[field];
-=======
 	return (m->field_offsets[field] == UINT8_MAX) ? -1 : m->field_offsets[field];
->>>>>>> 19f4c9e6
 }
 
 task_id_t register_task(struct module *m, void *arg);
