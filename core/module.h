--- conflicted
+++ resolved
@@ -243,16 +243,9 @@
   Module() = default;
   virtual ~Module(){};
 
-<<<<<<< HEAD
-  virtual pb_error_t Init(const google::protobuf::Any &arg) {
-    return pb_errno(0);
-  }
-
-  virtual struct snobj *Init(struct snobj *arg) { return nullptr; }
-=======
-  virtual pb_error_t Init(const void *arg);
+  virtual pb_error_t Init(const google::protobuf::Any &arg);
   virtual struct snobj *Init(struct snobj *arg);
->>>>>>> 4704d0e5
+
   virtual void Deinit() {}
 
   virtual struct task_result RunTask(void *arg);
@@ -412,7 +405,7 @@
 }
 
 static inline int is_valid_attr(const std::string &name, size_t size,
-                         bess::metadata::AccessMode mode) {
+                                bess::metadata::AccessMode mode) {
   if (name.empty())
     return 0;
 
