# How To Contribute
Thank you for your interest in BESS!  We welcome new contributions.

## Contributor License Agreement
We ask that all contributors agree to a contributor license agreement (CLA); all new contributions should be under a BSD3 license (as the core of BESS is).  We use CLAHub for signing CLAs; to get started, please visit [CLAHub for BESS here](https://www.clahub.com/agreements/NetSys/bess).

## Sending Patches
You are welcome to [make a GitHub Pull Request](https://github.com/NetSys/bess/pulls) (PR) for new features and bug fixes.  All PRs will be reviewed to maintain high code quality. Everyone is welcome to join the process of reviewing code. Please understand that we may ask for further changes to your PRs to address any errors, coding style issues, etc.

### Coding Style
Please respect the following coding styles. Let's not be too dogmatic, though.

* C++: [Google C++ Style Guide](https://google.github.io/styleguide/cppguide.html)
  * There is a [`.clang_format`](https://github.com/NetSys/bess/blob/master/core/.clang-format) file that you can utilize directly with [`clang-format`](https://clang.llvm.org/docs/ClangFormat.html) or integrate with your favorite editor ([Vim](https://github.com/rhysd/vim-clang-format), [Emacs](https://llvm.org/svn/llvm-project/cfe/trunk/tools/clang-format/clang-format.el), [Atom](https://atom.io/packages/clang-format), etc.)
* C: [Linux kernel coding style](https://github.com/torvalds/linux/blob/master/Documentation/process/coding-style.rst)
  * Currently C is only used for the Linux kernel module.
* Python: [PEP 8 -- Style Guide for Python Code](https://www.python.org/dev/peps/pep-0008/)
  * For new code, please make it compatible with both Python 2 and 3.

### Running Tests
For C++ and Python code updates, we recommend adding unit tests with [Google Test](https://github.com/google/googletest) and [unittest.py](https://docs.python.org/2/library/unittest.html). Also, please run existing tests to make sure your changes to avoid regressions.

## Questions? Found a Bug? Have a Request for New Features?
Great. You can use GitHub Issues for any questions, suggestions, or issues. Please do not email individuals.

## Contributions to the Wiki
[The GitHub Wiki](https://github.com/NetSys/bess/wiki) is open to everyone for edit. Feel free to add any changes, it can be a big help for others!

# List of Contributors
Please add your name to the end of this file and include this file to the PR, unless you want to remain anonymous.

* Sangjin Han
* Keon Jang
* Aurojit Panda
* Saikrishna Edupuganti
* Xiaoshuang Wang
* Shinae Woo
* He Peng
* Joshua Reich
* Brian Kim
* Murphy McCauley
* Amin Tootoonchian
* Chang Lan
* Melvin Walls
* Barath Raghavan
* Justine Sherry
* Chaitanya Lala
* Tony Situ
* Vivian Fang
* Joshua Stone
* Daniele di Proietto
* Felicián Németh
* James Murphy
* Steven H. Wang
* Gal Sagie
* Chris Torek
* Eran Gampel
* Tamás Lévai
* Matthew Mussomele
<<<<<<< HEAD
* Anton Ivanov
=======
* Ryan Standt
>>>>>>> 0aab409e
<|MERGE_RESOLUTION|>--- conflicted
+++ resolved
@@ -57,8 +57,5 @@
 * Eran Gampel
 * Tamás Lévai
 * Matthew Mussomele
-<<<<<<< HEAD
 * Anton Ivanov
-=======
-* Ryan Standt
->>>>>>> 0aab409e
+* Ryan Standt