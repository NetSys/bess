'''
Simple VXLAN example. The tunnel is established between eth_alice and BESS,
and Bob is a tenant on the overlay network.

               +-------------------------------+
               |                               |
               |                               |
               |            vxlan0             |   IP: 172.16.100.34/28
               |              +                |
               |              |                |
Alice          |              +                |
root container |          eth_alice            |   IP: 10.0.10.2/24
               +--------------+----------------+      (02:0a:0b:0c:0d:0e)
                              |
                              |
			      | (tunneled traffic w/ VNI 999)
                              |
                              | vport_alice
                  +------+----+----+------+           (02:01:02:03:04:05)
                  |      |  VTEP   |      |        IP: 10.0.10.1/24
                  |      +---------+      |
BESS              |           |           |
                  |           |           |
                  |           |           |
                  +-----------+-----------+
                              | vport_bob
                              |
                              | (non-tunneled traffic)
                              |
			      |
               +--------------+----------------+   IP: 172.16.100.33/28
               |           eth_bob             |
Container Bob  |    (regular Ethernet port)    |
               +-------------------------------+
'''

import os
import socket

def aton(ip):
    return socket.inet_aton(ip)

os.system('docker pull ubuntu > /dev/null')
os.system('docker run -i -d --net=none --name=vxlan_test ubuntu /bin/bash > /dev/null')

# Alice live outside the container, wanting to talk to Bob in the container
v_bob = VPort(ifname='eth_bob', docker='vxlan_test', ip_addrs=['172.16.100.33/28'])
v_alice = VPort(ifname='eth_alice', ip_addrs=['10.0.10.2/24'], mac_addr='02:0a:0b:0c:0d:0e')

# Alice -> Bob
PortInc(port=v_alice) -> bpf::BPF():1 -> VXLANDecap() -> PortOut(port=v_bob)

# Bob -> Alice
PortInc(port=v_bob) \
    -> SetMetadata(attrs=
<<<<<<< HEAD
            [{'name': 'tun_ip_src', 'size': 4, 'value_hex': aton('10.0.10.1')},
             {'name': 'tun_ip_dst', 'size': 4, 'value_hex': aton('10.0.10.2')},
=======
            [{'name': 'tun_ip_src', 'size': 4, 'value_bin': aton('10.0.10.1')},
             {'name': 'tun_ip_dst', 'size': 4, 'value_bin': aton('10.0.10.2')},
>>>>>>> e88e6115
             {'name': 'tun_id', 'size': 4, 'value_int': 999}]) \
    -> VXLANEncap(dstport=4789) \
    -> IPEncap() \
    -> SetMetadata(attrs=
<<<<<<< HEAD
            [{'name': 'ether_src', 'size': 6, 'value_hex': '\x02\x01\x02\x03\x04\x05'},
             {'name': 'ether_dst', 'size': 6, 'value_hex': '\x02\x0a\x0b\x0c\x0d\x0e'}]) \
=======
            [{'name': 'ether_src', 'size': 6, 'value_bin': '\x02\x01\x02\x03\x04\x05'},
             {'name': 'ether_dst', 'size': 6, 'value_bin': '\x02\x0a\x0b\x0c\x0d\x0e'}]) \
>>>>>>> e88e6115
    -> EtherEncap() \
    -> PortOut(port=v_alice)

bpf.add([{'filter':'ip and udp dst port 4789', 'gate':1}])

os.system('sudo ip neigh replace 10.0.10.1 lladdr 02:01:02:03:04:05 dev eth_alice')
os.system('sudo ip link add vxlan0 type vxlan id 999 group 239.1.1.1 dev eth_alice dstport 4789')
os.system('sudo ip addr add 172.16.100.34/28 dev vxlan0')
os.system('sudo ip link set vxlan0 up')

bess.resume_all()

os.system('ping -W 1.0 -c 64 -i 0.2 172.16.100.33')

bess.pause_all()

os.system('docker kill vxlan_test > /dev/null')
os.system('docker rm vxlan_test > /dev/null')

bess.reset_all()<|MERGE_RESOLUTION|>--- conflicted
+++ resolved
@@ -53,24 +53,14 @@
 # Bob -> Alice
 PortInc(port=v_bob) \
     -> SetMetadata(attrs=
-<<<<<<< HEAD
-            [{'name': 'tun_ip_src', 'size': 4, 'value_hex': aton('10.0.10.1')},
-             {'name': 'tun_ip_dst', 'size': 4, 'value_hex': aton('10.0.10.2')},
-=======
             [{'name': 'tun_ip_src', 'size': 4, 'value_bin': aton('10.0.10.1')},
              {'name': 'tun_ip_dst', 'size': 4, 'value_bin': aton('10.0.10.2')},
->>>>>>> e88e6115
              {'name': 'tun_id', 'size': 4, 'value_int': 999}]) \
     -> VXLANEncap(dstport=4789) \
     -> IPEncap() \
     -> SetMetadata(attrs=
-<<<<<<< HEAD
-            [{'name': 'ether_src', 'size': 6, 'value_hex': '\x02\x01\x02\x03\x04\x05'},
-             {'name': 'ether_dst', 'size': 6, 'value_hex': '\x02\x0a\x0b\x0c\x0d\x0e'}]) \
-=======
             [{'name': 'ether_src', 'size': 6, 'value_bin': '\x02\x01\x02\x03\x04\x05'},
              {'name': 'ether_dst', 'size': 6, 'value_bin': '\x02\x0a\x0b\x0c\x0d\x0e'}]) \
->>>>>>> e88e6115
     -> EtherEncap() \
     -> PortOut(port=v_alice)
 
