syntax = "proto3";

package bess.pb;

// Module-specific messages.
// The header generated from this file should not be included in the BESS core
// source code.

message BPFCommandClearArg {
}

message ExactMatchCommandAddArg {
  uint64 gate = 1;
  repeated bytes fields = 2;
}

message ExactMatchCommandDeleteArg {
  repeated bytes fields = 2;
}

message ExactMatchCommandClearArg {
}

message ExactMatchCommandSetDefaultGateArg {
  uint64 gate = 1;
}

message HashLBCommandSetModeArg {
  string mode = 1;
}

message HashLBCommandSetGatesArg {
  repeated int64 gates = 1;
}

message IPLookupCommandAddArg {
  string prefix = 1;
  uint64 prefix_len = 2;
  uint64 gate = 3;
}

message IPLookupCommandClearArg {
}

message L2ForwardCommandAddArg {
  message Entry {
    string addr = 1;
    int64 gate = 2;
  }
  repeated Entry entries = 1;
}

message L2ForwardCommandDeleteArg {
  repeated string addrs = 1;
}

message L2ForwardCommandSetDefaultGateArg {
  int64 gate = 1;
}

message L2ForwardCommandLookupArg {
  repeated string addrs = 1;
}

message L2ForwardCommandLookupResponse {
  repeated uint64 gates = 1;
}

message L2ForwardCommandPopulateArg {
  string base = 1;
  int64 count = 2;
  int64 gate_count = 3;
}

message MeasureCommandGetSummaryArg {
}

message MeasureCommandGetSummaryResponse {
  double timestamp = 1;
  uint64 packets = 2;
  uint64 bits = 3;
  uint64 total_latency_ns = 4;
  uint64 latency_min_ns = 5;
  uint64 latency_avg_ns = 6;
  uint64 latency_max_ns = 7;
  uint64 latency_50_ns = 8;
  uint64 latency_99_ns = 9;
}

message PortIncCommandSetBurstArg {
  int64 burst = 1;
}

message QueueIncCommandSetBurstArg {
  int64 burst = 1;
}

message QueueCommandSetBurstArg {
  int64 burst = 1;
}

message QueueCommandSetSizeArg {
  uint64 size = 1;
}

message RandomUpdateCommandClearArg {
}

message RewriteCommandClearArg {
}

message UpdateCommandClearArg {
}

message WildcardMatchCommandAddArg {
  uint64 gate = 1;
  int64 priority = 2;
  repeated uint64 values = 3;
  repeated uint64 masks = 4;
}

message WildcardMatchCommandDeleteArg {
  repeated uint64 values = 1;
  repeated uint64 masks = 2;
}

message WildcardMatchCommandClearArg {
}

message WildcardMatchCommandSetDefaultGateArg {
  uint64 gate = 1;
}

message BPFArg {
  message Filter {
    int64 priority = 1;
    string filter = 2;
    int64 gate = 3;
  }
  repeated Filter filters = 1;
}

message BufferArg {
}

message BypassArg {
}

message DumpArg {
  double interval = 1;
}

message EtherEncapArg {
}

message ExactMatchArg {
  message Field {
    uint64 size = 1;
    uint64 mask = 4;
    oneof position {
      string name = 2;
      int64 offset = 3;
    }
  }
  repeated Field fields = 1;
}

message FlowGenArg {
  bytes template = 1;
  double pps = 2;
  double flow_rate = 3;
  double flow_duration = 4;
  string arrival = 5;
  string duration = 6;
  bool quick_rampup = 7;
}

message GenericDecapArg {
  uint64 bytes = 1;
}

message GenericEncapArg {
  message Field {
    uint64 size = 1;
    oneof attribute {
      string attr_name = 2;
      uint64 value = 3;
    }
  }
  repeated Field fields = 1;
}

message HashLBArg {
  repeated int64 gates = 1;
  string mode = 2;
}

message IPEncapArg {
}

message IPLookupArg {
}

message L2ForwardArg {
  int64 size = 1;
  int64 bucket = 2;
}

message MACSwapArg {
}

message MeasureArg {
  int64 warmup = 1;
}

message MergeArg {
}

message MetadataTestArg {
  map<string, int64> read = 1;
  map<string, int64> write = 2;
  map<string, int64> update = 3;
}

message NoOpArg {
}

message PortIncArg {
  string port = 1;
  int64 burst = 2;
  bool prefetch = 3;
}

message PortOutArg {
  string port = 1;
}

message QueueIncArg {
  string port = 1;
  uint64 qid = 2;
  int64 burst = 3;
  bool prefetch = 4;
}

message QueueOutArg {
  string port = 1;
  uint64 qid = 2;
}

message QueueArg {
  uint64 size = 1;
  int64 burst = 2;
  bool prefetch = 3;
}

message RandomUpdateArg {
  message Field {
    int64 offset = 1;
    uint64 size = 2;
    uint64 min = 3;
    uint64 max = 4;
  }
  repeated Field fields = 1;
}

message RewriteArg {
  repeated bytes templates = 1;
}

message RoundRobinCommandSetGatesArg {
  repeated int64 gates = 1;
}

message RoundRobinCommandSetModeArg {
  string mode = 1;
}

message RoundRobinArg {
  repeated int64 gates = 1;
  string mode = 2;
}

message SetMetadataArg {
  message Attribute {
    string name = 1;
    uint64 size = 2;
    oneof value {
      uint64 value_int = 3;
<<<<<<< HEAD
      bytes value_hex = 4;
=======
      bytes value_bin = 4;
>>>>>>> e88e6115
    }
    int64 offset = 5;
  }
  repeated Attribute attrs = 1;
}

message SinkArg {
}

message SourceCommandSetBurstArg {
  uint64 burst = 1;
}

message SourceCommandSetPktSizeArg {
  uint64 pkt_size = 1;
}

message SourceArg {
  uint64 pkt_size = 1;
  uint64 burst = 2;
}

message SplitArg {
  uint64 size = 1;
  string name = 2;
  int64 offset = 3;
}

message TimestampArg {
}

message UpdateArg {
  message Field {
    int64 offset = 1;
    uint64 size = 2;
    uint64 value = 3;
  }
  repeated Field fields = 1;
}

message VLANPopArg {
}

message VLANPushArg {
  uint64 tci = 1;
}

message VLANSplitArg {
}

message VXLANDecapArg {
}

message VXLANEncapArg {
  uint64 dstport = 1;
}

message WildcardMatchArg {
  message Field {
    uint64 size = 1;
    oneof length {
      uint64 offset = 2;
      string attribute = 3;
    }
  }
  repeated Field fields = 1;
}<|MERGE_RESOLUTION|>--- conflicted
+++ resolved
@@ -286,11 +286,7 @@
     uint64 size = 2;
     oneof value {
       uint64 value_int = 3;
-<<<<<<< HEAD
-      bytes value_hex = 4;
-=======
       bytes value_bin = 4;
->>>>>>> e88e6115
     }
     int64 offset = 5;
   }
