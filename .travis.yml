sudo: required
dist: trusty
language: cpp

<<<<<<< HEAD
cache:
  directories:
    /tmp/gflags-2.1.2
    /tmp/glog-0.3.4
    /tmp/grpc
    /tmp/benchmark-1.0.0
=======
services:
  - docker
>>>>>>> f8412eed

env:
  - VER_CXX=g++-4.8 VER_CC=gcc-4.8
  - VER_CXX=g++-5 VER_CC=gcc-5
  - VER_CXX=g++-6 VER_CC=gcc-6

before_install:
  - sudo add-apt-repository -y ppa:ubuntu-toolchain-r/test
  - sudo apt-get -q update

install:
  - sudo apt-get install -y g++-6 g++
  - sudo apt-get install -y python
  - docker pull nefelinetworks/bess_build:latest

before_script:
  - sudo sysctl -w vm.nr_hugepages=1024
  - sudo mkdir -p /mnt/huge
  - sudo mount -t hugetlbfs nodev /mnt/huge
<<<<<<< HEAD
  - chmod +x .travis/*.sh

install:
  - sudo add-apt-repository -y ppa:ubuntu-toolchain-r/test
  - sudo apt-get update
  - sudo apt-get install -y gcc-4.7 g++-4.7
  - sudo apt-get install -y gcc-5 g++-5
  - sudo apt-get install -y cmake
  - sudo apt-get install -y autoconf automake libtool make unzip
  - sudo apt-get install -y libgtest-dev
  - sudo apt-get install -y python python-scapy libpcap-dev
  - sudo apt-get install -y libgraph-easy-perl linux-headers-$(uname -r)
  - .travis/install-glog.sh
  - .travis/install-gflags.sh
  - .travis/install-gbenchmark.sh
  - .travis/install-grpc.sh
=======
  - export CXX=$VER_CXX
  - export CC=$VER_CC
>>>>>>> f8412eed

script:
  - ./container_build.py
  - ./container_build.py kmod_buildtest
  - sudo bin/bessd -g

notifications:
  slack: nefeli:x5udJ7nDIKjCaCrRYprGc4mw<|MERGE_RESOLUTION|>--- conflicted
+++ resolved
@@ -2,17 +2,8 @@
 dist: trusty
 language: cpp
 
-<<<<<<< HEAD
-cache:
-  directories:
-    /tmp/gflags-2.1.2
-    /tmp/glog-0.3.4
-    /tmp/grpc
-    /tmp/benchmark-1.0.0
-=======
 services:
   - docker
->>>>>>> f8412eed
 
 env:
   - VER_CXX=g++-4.8 VER_CC=gcc-4.8
@@ -32,27 +23,8 @@
   - sudo sysctl -w vm.nr_hugepages=1024
   - sudo mkdir -p /mnt/huge
   - sudo mount -t hugetlbfs nodev /mnt/huge
-<<<<<<< HEAD
-  - chmod +x .travis/*.sh
-
-install:
-  - sudo add-apt-repository -y ppa:ubuntu-toolchain-r/test
-  - sudo apt-get update
-  - sudo apt-get install -y gcc-4.7 g++-4.7
-  - sudo apt-get install -y gcc-5 g++-5
-  - sudo apt-get install -y cmake
-  - sudo apt-get install -y autoconf automake libtool make unzip
-  - sudo apt-get install -y libgtest-dev
-  - sudo apt-get install -y python python-scapy libpcap-dev
-  - sudo apt-get install -y libgraph-easy-perl linux-headers-$(uname -r)
-  - .travis/install-glog.sh
-  - .travis/install-gflags.sh
-  - .travis/install-gbenchmark.sh
-  - .travis/install-grpc.sh
-=======
   - export CXX=$VER_CXX
   - export CC=$VER_CC
->>>>>>> f8412eed
 
 script:
   - ./container_build.py
